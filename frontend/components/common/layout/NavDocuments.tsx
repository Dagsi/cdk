--- conflicted
+++ resolved
@@ -78,7 +78,6 @@
                 <BarChart2 className="h-4 w-4" />
                 <span>我的分数</span>
               </SidebarMenuButton>
-<<<<<<< HEAD
             </HoverCardTrigger>
             <HoverCardContent className="w-48">
               <div className="flex flex-col space-y-1">
@@ -89,52 +88,11 @@
                       number={userScore}
                       fromNumber={0}
                       inView={true}
-                      transition={{stiffness: 100, damping: 30}}
+                      transition={{stiffness: 200, damping: 25}}
                     />
                   </div>
                   <div className="text-xs text-muted-foreground">
                     基于社区贡献和活跃度，每日更新
-=======
-            </SidebarMenuItem>
-          );
-        })}
-
-        {userScore !== undefined && (
-          <motion.div
-            initial={{opacity: 0, scale: 0.8, y: 10}}
-            animate={showScore ? {opacity: 1, scale: 1, y: 0} : {opacity: 0, scale: 0.8, y: 10}}
-            transition={{
-              type: 'spring',
-              stiffness: 260,
-              damping: 20,
-              delay: 0.2,
-            }}
-          >
-            <SidebarMenuItem>
-              <HoverCard>
-                <HoverCardTrigger asChild>
-                  <SidebarMenuButton>
-                    <BarChart2 className="h-4 w-4" />
-                    <span>我的分数</span>
-                  </SidebarMenuButton>
-                </HoverCardTrigger>
-                <HoverCardContent className="w-48">
-                  <div className="flex flex-col space-y-1">
-                    <h4 className="text-sm font-semibold">我的分数</h4>
-                    <div className="flex items-center gap-2">
-                      <div className="text-2xl font-bold">
-                        <CountingNumber
-                          number={userScore}
-                          fromNumber={0}
-                          inView={true}
-                          transition={{stiffness: 200, damping: 25}}
-                        />
-                      </div>
-                      <div className="text-xs text-muted-foreground">
-                        基于社区贡献和活跃度，每日更新
-                      </div>
-                    </div>
->>>>>>> f0b16a3f
                   </div>
                 </div>
               </div>
