{
    "swagger": "2.0",
    "info": {
        "title": "Linux Do CDK",
        "contact": {},
        "version": "0.1.0"
    },
    "paths": {
        "/api/v1/health": {
            "get": {
                "produces": [
                    "application/json"
                ],
                "tags": [
                    "health"
                ],
                "responses": {
                    "200": {
                        "description": "OK",
                        "schema": {
                            "$ref": "#/definitions/health.HealthResponse"
                        }
                    }
                }
            }
        },
        "/api/v1/oauth/callback": {
            "post": {
                "produces": [
                    "application/json"
                ],
                "tags": [
                    "oauth"
                ],
                "parameters": [
                    {
                        "description": "request body",
                        "name": "request",
                        "in": "body",
                        "required": true,
                        "schema": {
                            "$ref": "#/definitions/oauth.CallbackRequest"
                        }
                    }
                ],
                "responses": {
                    "200": {
                        "description": "OK",
                        "schema": {
                            "$ref": "#/definitions/oauth.CallbackResponse"
                        }
                    }
                }
            }
        },
        "/api/v1/oauth/login": {
            "get": {
                "produces": [
                    "application/json"
                ],
                "tags": [
                    "oauth"
                ],
                "responses": {
                    "200": {
                        "description": "OK",
                        "schema": {
                            "$ref": "#/definitions/oauth.GetLoginURLResponse"
                        }
                    }
                }
            }
        },
        "/api/v1/oauth/logout": {
            "get": {
                "produces": [
                    "application/json"
                ],
                "tags": [
                    "oauth"
                ],
                "responses": {
                    "200": {
                        "description": "OK",
                        "schema": {
                            "$ref": "#/definitions/oauth.LogoutResponse"
                        }
                    }
                }
            }
        },
        "/api/v1/oauth/user-info": {
            "get": {
                "produces": [
                    "application/json"
                ],
                "tags": [
                    "oauth"
                ],
                "responses": {
                    "200": {
                        "description": "OK",
                        "schema": {
                            "$ref": "#/definitions/oauth.UserInfoResponse"
                        }
                    }
                }
            }
        },
        "/api/v1/projects": {
            "post": {
                "consumes": [
                    "application/json"
                ],
                "produces": [
                    "application/json"
                ],
                "tags": [
                    "project"
                ],
                "parameters": [
                    {
                        "description": "项目信息",
                        "name": "project",
                        "in": "body",
                        "required": true,
                        "schema": {
                            "$ref": "#/definitions/project.CreateProjectRequestBody"
                        }
                    }
                ],
                "responses": {
                    "200": {
                        "description": "OK",
                        "schema": {
                            "$ref": "#/definitions/project.ProjectResponse"
                        }
                    }
                }
            }
        },
        "/api/v1/projects/{id}": {
            "put": {
                "consumes": [
                    "application/json"
                ],
                "produces": [
                    "application/json"
                ],
                "tags": [
                    "project"
                ],
                "parameters": [
                    {
                        "type": "string",
                        "description": "项目ID",
                        "name": "id",
                        "in": "path",
                        "required": true
                    },
                    {
                        "description": "项目信息",
                        "name": "project",
                        "in": "body",
                        "required": true,
                        "schema": {
                            "$ref": "#/definitions/project.UpdateProjectRequestBody"
                        }
                    }
                ],
                "responses": {
                    "200": {
                        "description": "OK",
                        "schema": {
                            "$ref": "#/definitions/project.ProjectResponse"
                        }
                    }
                }
            },
            "delete": {
                "consumes": [
                    "application/json"
                ],
                "produces": [
                    "application/json"
                ],
                "tags": [
                    "project"
                ],
                "parameters": [
                    {
                        "type": "string",
                        "description": "项目ID",
                        "name": "id",
                        "in": "path",
                        "required": true
                    }
                ],
                "responses": {
                    "200": {
                        "description": "OK",
                        "schema": {
                            "$ref": "#/definitions/project.ProjectResponse"
                        }
                    }
                }
            }
        },
<<<<<<< HEAD
        "/api/v1/tags": {
            "get": {
=======
        "/api/v1/project/{id}/receive": {
            "post": {
>>>>>>> e581669d
                "consumes": [
                    "application/json"
                ],
                "produces": [
                    "application/json"
                ],
                "tags": [
                    "project"
                ],
<<<<<<< HEAD
=======
                "parameters": [
                    {
                        "type": "string",
                        "description": "project id",
                        "name": "id",
                        "in": "path",
                        "required": true
                    }
                ],
>>>>>>> e581669d
                "responses": {
                    "200": {
                        "description": "OK",
                        "schema": {
<<<<<<< HEAD
                            "$ref": "#/definitions/project.ListTagsResponse"
=======
                            "$ref": "#/definitions/project.ProjectResponse"
>>>>>>> e581669d
                        }
                    }
                }
            }
        }
    },
    "definitions": {
        "health.HealthResponse": {
            "type": "object",
            "properties": {
                "data": {},
                "error_msg": {
                    "type": "string"
                }
            }
        },
        "oauth.BasicUserInfo": {
            "type": "object",
            "properties": {
                "avatar_url": {
                    "type": "string"
                },
                "id": {
                    "type": "integer"
                },
                "nickname": {
                    "type": "string"
                },
                "trust_level": {
                    "$ref": "#/definitions/oauth.TrustLevel"
                },
                "username": {
                    "type": "string"
                }
            }
        },
        "oauth.CallbackRequest": {
            "type": "object",
            "properties": {
                "code": {
                    "type": "string"
                },
                "state": {
                    "type": "string"
                }
            }
        },
        "oauth.CallbackResponse": {
            "type": "object",
            "properties": {
                "data": {},
                "error_msg": {
                    "type": "string"
                }
            }
        },
        "oauth.GetLoginURLResponse": {
            "type": "object",
            "properties": {
                "data": {
                    "type": "string"
                },
                "error_msg": {
                    "type": "string"
                }
            }
        },
        "oauth.LogoutResponse": {
            "type": "object",
            "properties": {
                "data": {},
                "error_msg": {
                    "type": "string"
                }
            }
        },
        "oauth.TrustLevel": {
            "type": "integer",
            "enum": [
                0,
                1,
                2,
                3,
                4
            ],
            "x-enum-varnames": [
                "TrustLevelNewUser",
                "TrustLevelBasicUser",
                "TrustLevelUser",
                "TrustLevelActiveUser",
                "TrustLevelLeader"
            ]
        },
        "oauth.UserInfoResponse": {
            "type": "object",
            "properties": {
                "data": {
                    "$ref": "#/definitions/oauth.BasicUserInfo"
                },
                "error_msg": {
                    "type": "string"
                }
            }
        },
        "project.CreateProjectRequestBody": {
            "type": "object",
            "required": [
                "end_time",
                "name",
                "project_items",
                "start_time"
            ],
            "properties": {
                "allow_same_ip": {
                    "type": "boolean"
                },
                "description": {
                    "type": "string",
                    "maxLength": 1024
                },
                "distribution_type": {
                    "enum": [
                        0,
                        1
                    ],
                    "allOf": [
                        {
                            "$ref": "#/definitions/project.DistributionType"
                        }
                    ]
                },
                "end_time": {
                    "type": "string"
                },
                "minimum_trust_level": {
                    "enum": [
                        0,
                        1,
                        2,
                        3,
                        4
                    ],
                    "allOf": [
                        {
                            "$ref": "#/definitions/oauth.TrustLevel"
                        }
                    ]
                },
                "name": {
                    "type": "string",
                    "maxLength": 32,
                    "minLength": 1
                },
                "project_items": {
                    "type": "array",
                    "minItems": 1,
                    "items": {
                        "type": "string"
                    }
                },
                "project_tags": {
                    "type": "array",
                    "items": {
                        "type": "string"
                    }
                },
                "risk_level": {
                    "type": "integer",
                    "maximum": 100,
                    "minimum": 0
                },
                "start_time": {
                    "type": "string"
                }
            }
        },
        "project.DistributionType": {
            "type": "integer",
            "enum": [
                0,
                1
            ],
            "x-enum-varnames": [
                "DistributionTypeOneForEach",
                "DistributionTypeInvite"
            ]
        },
        "project.ListTagsResponse": {
            "type": "object",
            "properties": {
                "data": {
                    "type": "array",
                    "items": {
                        "type": "string"
                    }
                },
                "error_msg": {
                    "type": "string"
                }
            }
        },
        "project.ProjectResponse": {
            "type": "object",
            "properties": {
                "data": {},
                "error_msg": {
                    "type": "string"
                }
            }
        },
        "project.UpdateProjectRequestBody": {
            "type": "object",
            "required": [
                "end_time",
                "name",
                "start_time"
            ],
            "properties": {
                "allow_same_ip": {
                    "type": "boolean"
                },
                "description": {
                    "type": "string",
                    "maxLength": 1024
                },
                "end_time": {
                    "type": "string"
                },
                "minimum_trust_level": {
                    "enum": [
                        0,
                        1,
                        2,
                        3,
                        4
                    ],
                    "allOf": [
                        {
                            "$ref": "#/definitions/oauth.TrustLevel"
                        }
                    ]
                },
                "name": {
                    "type": "string",
                    "maxLength": 32,
                    "minLength": 1
                },
                "project_items": {
                    "type": "array",
                    "items": {
                        "type": "string"
                    }
                },
                "project_tags": {
                    "type": "array",
                    "items": {
                        "type": "string"
                    }
                },
                "risk_level": {
                    "type": "integer",
                    "maximum": 100,
                    "minimum": 0
                },
                "start_time": {
                    "type": "string"
                }
            }
        }
    }
}<|MERGE_RESOLUTION|>--- conflicted
+++ resolved
@@ -206,13 +206,8 @@
                 }
             }
         },
-<<<<<<< HEAD
-        "/api/v1/tags": {
-            "get": {
-=======
         "/api/v1/project/{id}/receive": {
             "post": {
->>>>>>> e581669d
                 "consumes": [
                     "application/json"
                 ],
@@ -222,8 +217,6 @@
                 "tags": [
                     "project"
                 ],
-<<<<<<< HEAD
-=======
                 "parameters": [
                     {
                         "type": "string",
@@ -233,16 +226,32 @@
                         "required": true
                     }
                 ],
->>>>>>> e581669d
-                "responses": {
-                    "200": {
-                        "description": "OK",
-                        "schema": {
-<<<<<<< HEAD
+                "responses": {
+                    "200": {
+                        "description": "OK",
+                        "schema": {
+                            "$ref": "#/definitions/project.ProjectResponse"
+                        }
+                    }
+                }
+            }
+        },
+        "/api/v1/tags": {
+            "get": {
+                "consumes": [
+                    "application/json"
+                ],
+                "produces": [
+                    "application/json"
+                ],
+                "tags": [
+                    "project"
+                ],
+                "responses": {
+                    "200": {
+                        "description": "OK",
+                        "schema": {
                             "$ref": "#/definitions/project.ListTagsResponse"
-=======
-                            "$ref": "#/definitions/project.ProjectResponse"
->>>>>>> e581669d
                         }
                     }
                 }
