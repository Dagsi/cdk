--- conflicted
+++ resolved
@@ -122,50 +122,20 @@
     x-enum-varnames:
     - DistributionTypeOneForEach
     - DistributionTypeInvite
-<<<<<<< HEAD
-  project.ListProjectsResponse:
-    properties:
-      data:
-        $ref: '#/definitions/project.ListProjectsResponseData'
-      error_msg:
-        type: string
-    type: object
-  project.ListProjectsResponseData:
-    properties:
-      results:
-        items:
-          $ref: '#/definitions/project.ListProjectsResponseDataResult'
-        type: array
-      total:
-        type: integer
-    type: object
-  project.ListProjectsResponseDataResult:
-    properties:
-      allow_same_ip:
-        type: boolean
-=======
   project.GetProjectResponseData:
     properties:
       allow_same_ip:
         type: boolean
       available_items_count:
         type: integer
->>>>>>> c707912c
       created_at:
         type: string
       creator_id:
         type: integer
-<<<<<<< HEAD
-      creator_name:
-        type: string
       creator_nickname:
         type: string
-=======
-      creator_nickname:
-        type: string
       creator_username:
         type: string
->>>>>>> c707912c
       description:
         type: string
       distribution_type:
@@ -182,11 +152,6 @@
         type: integer
       start_time:
         type: string
-<<<<<<< HEAD
-      stock:
-        type: integer
-=======
->>>>>>> c707912c
       tags:
         items:
           type: string
@@ -351,16 +316,6 @@
       tags:
       - oauth
   /api/v1/projects:
-    get:
-      produces:
-      - application/json
-      responses:
-        "200":
-          description: OK
-          schema:
-            $ref: '#/definitions/project.ListProjectsResponse'
-      tags:
-      - project
     post:
       consumes:
       - application/json
@@ -466,17 +421,6 @@
             $ref: '#/definitions/project.ProjectResponse'
       tags:
       - project
-  /api/v1/projects/mine:
-    get:
-      produces:
-      - application/json
-      responses:
-        "200":
-          description: OK
-          schema:
-            $ref: '#/definitions/project.ListProjectsResponse'
-      tags:
-      - project
   /api/v1/projects/received:
     get:
       produces:
